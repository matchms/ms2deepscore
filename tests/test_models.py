import numpy as np
from tensorflow import keras

from ms2deepscore.data_generators import DataGeneratorAllInchikeys
from ms2deepscore.models import SiameseModel
from tests.test_data_generators import create_test_data


def get_test_generator():
    # Get test data
    spectrums_binned, score_array, inchikey_score_mapping = create_test_data()

    dimension = 101
    same_prob_bins = [(0, 0.5), (0.5, 1)]
    inchikey_ids = list(np.arange(0, 80))

    # Create generator
<<<<<<< HEAD
    test_generator = DataGeneratorAllInchikeys(spectrums_binned, score_array, inchikey_ids,
                                               inchikey_score_mapping,
                                               dim=dimension,
                                               same_prob_bins=same_prob_bins)
    return test_generator
=======
    return DataGeneratorAllInchikeys(spectrums_binned, score_array, inchikey_ids,
                                     inchikey_score_mapping,
                                     dim=dimension, same_prob_bins=same_prob_bins)
>>>>>>> 0d80b9c0


def test_siamese_model():
    test_generator = get_test_generator()
    model = SiameseModel(input_dim=101, base_dims=(200, 200, 200), embedding_dim=200,
                         dropout_rate=0.2)
    model.compile(loss='mse', optimizer=keras.optimizers.Adam(lr=0.001))
    model.summary()
    #x, y = zip(*test_generator)
    model.fit(test_generator,
              validation_data=test_generator,
              epochs=2)
    assert len(model.model.layers) == 4, "Expected different number of layers"
<<<<<<< HEAD
    assert len(model.model.layers[2].layers) == 11, "Expected different number of layers"
    assert model.model.input_shape == [(None, 101), (None, 101)], "Expected different input shape"

    # Test base model ("encoder")
    X, y = test_generator.__getitem__(0)
    embeddings = model.base.predict(X[0])
    assert isinstance(embeddings, np.ndarray), "Expected numpy array"
    assert embeddings.shape[0] == test_generator.settings["batch_size"] == 32, "Expected different batch size"
    assert embeddings.shape[1] == model.base.output_shape[1] == 200, "Expected different embedding size"
=======
    assert len(model.model.layers[2].layers) == len(model.base.layers) == 11, \
        "Expected different number of layers"
    assert model.model.input_shape == [(None, 101), (None, 101)], "Expected different input shape"

    # Test base model inference
    X, y = test_generator.__getitem__(0)
    embeddings = model.base.predict(X[0])
    assert isinstance(embeddings, np.ndarray), "Expected numpy array"
    assert embeddings.shape[0] == test_generator.settings["batch_size"] == 32, \
        "Expected different batch size"
    assert embeddings.shape[1] == model.base.output_shape[1] == 200, \
        "Expected different embedding size"
>>>>>>> 0d80b9c0
<|MERGE_RESOLUTION|>--- conflicted
+++ resolved
@@ -15,17 +15,9 @@
     inchikey_ids = list(np.arange(0, 80))
 
     # Create generator
-<<<<<<< HEAD
-    test_generator = DataGeneratorAllInchikeys(spectrums_binned, score_array, inchikey_ids,
-                                               inchikey_score_mapping,
-                                               dim=dimension,
-                                               same_prob_bins=same_prob_bins)
-    return test_generator
-=======
     return DataGeneratorAllInchikeys(spectrums_binned, score_array, inchikey_ids,
                                      inchikey_score_mapping,
                                      dim=dimension, same_prob_bins=same_prob_bins)
->>>>>>> 0d80b9c0
 
 
 def test_siamese_model():
@@ -39,17 +31,6 @@
               validation_data=test_generator,
               epochs=2)
     assert len(model.model.layers) == 4, "Expected different number of layers"
-<<<<<<< HEAD
-    assert len(model.model.layers[2].layers) == 11, "Expected different number of layers"
-    assert model.model.input_shape == [(None, 101), (None, 101)], "Expected different input shape"
-
-    # Test base model ("encoder")
-    X, y = test_generator.__getitem__(0)
-    embeddings = model.base.predict(X[0])
-    assert isinstance(embeddings, np.ndarray), "Expected numpy array"
-    assert embeddings.shape[0] == test_generator.settings["batch_size"] == 32, "Expected different batch size"
-    assert embeddings.shape[1] == model.base.output_shape[1] == 200, "Expected different embedding size"
-=======
     assert len(model.model.layers[2].layers) == len(model.base.layers) == 11, \
         "Expected different number of layers"
     assert model.model.input_shape == [(None, 101), (None, 101)], "Expected different input shape"
@@ -61,5 +42,4 @@
     assert embeddings.shape[0] == test_generator.settings["batch_size"] == 32, \
         "Expected different batch size"
     assert embeddings.shape[1] == model.base.output_shape[1] == 200, \
-        "Expected different embedding size"
->>>>>>> 0d80b9c0
+        "Expected different embedding size"