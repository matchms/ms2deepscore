--- conflicted
+++ resolved
@@ -121,27 +121,17 @@
 
 def test_model_training(simple_training_spectra):
     # Select pairs
-<<<<<<< HEAD
     model_settings = SettingsMS2Deepscore(min_mz=0, max_mz=200, mz_bin_width=0.2,
                                           intensity_scaling=0.5, base_dims=(200, 200),
                                           embedding_dim=100,
                                           train_binning_layer=False,
-                                          same_prob_bins=np.array([(0, 0.5), (0.5, 1)]),
+                                          same_prob_bins=np.array([(0, 0.5), (0.5, 1.0)]),
                                           average_pairs_per_bin=20,
                                           batch_size=2,
-                                          num_turns=20
+                                          num_turns=20,
                                           )
     scp_train, _ = select_compound_pairs_wrapper(simple_training_spectra, model_settings)
 
-=======
-    settings = GeneratorSettings({
-        "same_prob_bins": np.array([(0, 0.5), (0.5, 1.0)]),
-        "average_pairs_per_bin": 20
-    })
-    scp_train, _ = select_compound_pairs_wrapper(simple_training_spectra, settings)
-    tensorization_settings = TensorizationSettings(min_mz=0, max_mz=200, mz_bin_width=0.2,
-                                                   intensity_scaling=0.5,)
->>>>>>> e277ac32
     # Create generators
     train_generator_simple = DataGeneratorPytorch(spectrums=simple_training_spectra,
                                                   selected_compound_pairs=scp_train,
