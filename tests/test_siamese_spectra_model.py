import numpy as np
import pytest
from matchms import Spectrum
from ms2deepscore.data_generators import (DataGeneratorPytorch,
                                          TensorizationSettings,
                                          tensorize_spectra)
from ms2deepscore.MetadataFeatureGenerator import (MetadataVectorizer,
                                                   StandardScaler)
from ms2deepscore.models.SiameseSpectralModel import (SiameseSpectralModel,
                                                      train)
from ms2deepscore.train_new_model.SettingMS2Deepscore import \
    SettingsMS2Deepscore
from ms2deepscore.train_new_model.spectrum_pair_selection import \
    select_compound_pairs_wrapper


@pytest.fixture
def dummy_spectra():
    spectrum1 = Spectrum(mz=np.array([101, 202, 303.0]),
                         intensities=np.array([0.1, 0.2, 1.0]),
                         metadata={"precursor_mz": 222.2}
                         )
    spectrum2 = Spectrum(mz=np.array([101.5, 202.5, 303.0]),
                         intensities=np.array([0.1, 0.2, 1.0]),
                         metadata={"precursor_mz": 333.3})
    return [spectrum1, spectrum2]


@pytest.fixture
def simple_training_spectra():
    """Creates many random versions of two very differntly looking types of spectra.
    They come with very different compound annotations so that a model should easily be able to learn those.
    """
    spectra = []
    for _ in range(1000):
        spectra.append(
            Spectrum(mz=np.sort(np.random.uniform(0, 100, 10)),
                     intensities=np.random.uniform(0.2, 1, 10),
                     metadata={
                         "precursor_mz": 222.2,
                         "smiles": "CN1C=NC2=C1C(=O)N(C(=O)N2C)C",
                         "inchi": "InChI=1S/C8H10N4O2/c1-10-4-9-6-5(10)7(13)12(3)8(14)11(6)2/h4H,1-3H3",
                         "inchikey": "RYYVLZVUVIJVGH-UHFFFAOYSA-N",
                     },
                     )
        )
        spectra.append(
            Spectrum(mz=np.sort(np.random.uniform(100, 200, 10)),
                     intensities=np.random.uniform(0.2, 1, 10),
                     metadata={
                         "precursor_mz": 444.4,
                         "smiles": "CCCCCCCCCCCCCCCCCC(=O)OC[C@H](COP(=O)(O)OC[C@@H](C(=O)O)N)OC(=O)CCCCCCCCCCCCCCCCC",
                         "inchi": "InChI=1S/C42H82NO10P/c1-3-5-7-9-11-13-15-17-19-21-23-25-27-29-31-33-40(44)50-35-38(36-51-54(48,49)52-37-39(43)42(46)47)53-41(45)34-32-30-28-26-24-22-20-18-16-14-12-10-8-6-4-2/h38-39H,3-37,43H2,1-2H3,(H,46,47)(H,48,49)/t38-,39+/m1/s1",
                         "inchikey": "TZCPCKNHXULUIY-RGULYWFUSA-N",
                     },
                     )
        )
    return spectra    


def test_siamese_model_defaults():
    tensorization_settings = TensorizationSettings()    # Create the model instance
    model = SiameseSpectralModel(tensorization_settings)

    assert model.model_parameters == {
        'base_dims': (1000, 800, 800),
        'embedding_dim': 400,
        'train_binning_layer': False,
        'group_size': 20,
        'output_per_group': 2,
        'dropout_rate': 0.2,
    }


def test_siamese_model_forward_pass(dummy_spectra):
    tensorization_settings = TensorizationSettings(mz_bin_width=1,)
    model = SiameseSpectralModel(tensorization_settings)
    spec_tensors, meta_tensors = tensorize_spectra(dummy_spectra, tensorization_settings)
    similarity_score = model(spec_tensors, spec_tensors, meta_tensors, meta_tensors)
    assert similarity_score.shape[0] == 2


def test_siamese_model_no_binning_layer(dummy_spectra):
    tensorization_settings = TensorizationSettings(mz_bin_width=1,)
    model = SiameseSpectralModel(tensorization_settings, train_binning_layer=False)
    assert not model.model_parameters["train_binning_layer"]

    # Test forward pass
    spec_tensors, meta_tensors = tensorize_spectra(dummy_spectra, tensorization_settings)
    similarity_score = model(spec_tensors, spec_tensors, meta_tensors, meta_tensors)
    assert similarity_score.shape[0] == 2


def test_siamese_model_additional_metadata(dummy_spectra):
    tensorization_settings = TensorizationSettings(
        mz_bin_width=0.1,
        additional_metadata=[("StandardScaler", {"metadata_field": "precursor_mz",
                                                 "mean": 200.0,
                                                 "standard_deviation": 250.0}), ])

    model = SiameseSpectralModel(tensorization_settings, train_binning_layer=False)

    # Test forward pass
    spec_tensors, meta_tensors = tensorize_spectra(dummy_spectra, tensorization_settings)
    similarity_score = model(spec_tensors, spec_tensors, meta_tensors, meta_tensors)
    assert similarity_score.shape[0] == 2
    assert model.encoder.dense_layers[0][0].weight.shape[1] == 9901

    # Include dense binning layer
<<<<<<< HEAD
    model = SiameseSpectralModel(tensorization_settings)
=======
    model = SiameseSpectralModel(peak_inputs=9900, additional_inputs=1,
                                 train_binning_layer=True, group_size=20, output_per_group=1)
                                 
>>>>>>> aa4822d6

    # Test forward pass
    spec_tensors, meta_tensors = tensorize_spectra(dummy_spectra, tensorization_settings)
    similarity_score = model(spec_tensors, spec_tensors, meta_tensors, meta_tensors)
    assert model.encoder.dense_layers[0][0].weight.shape[1] == 990

<<<<<<< HEAD
    tensorisaton_settings = TensorizationSettings(mz_bin_width=0.1, )
    # Compare to no additional_metadata
    model = SiameseSpectralModel(tensorisaton_settings)
=======
    # Compare to no metadata_vectorizer
    model = SiameseSpectralModel(peak_inputs=9900, additional_inputs=0,
                                 train_binning_layer=True, group_size=20, output_per_group=1)
>>>>>>> aa4822d6

    # Test forward pass
    spec_tensors, meta_tensors = tensorize_spectra(dummy_spectra, tensorisaton_settings)
    similarity_score = model(spec_tensors, spec_tensors, meta_tensors, meta_tensors)
    assert model.encoder.dense_layers[0][0].weight.shape[1] == 989


def test_model_training(simple_training_spectra):
    # Select pairs
    settings = SettingsMS2Deepscore({
        "tanimoto_bins": np.array([(0, 0.5), (0.5, 1)]),
        "average_pairs_per_bin": 20
    })
    scp_simple, _ = select_compound_pairs_wrapper(simple_training_spectra, settings)
    tensorization_settings = TensorizationSettings(min_mz=0, max_mz=200, mz_bin_width=0.2,
                                                   intensity_scaling=0.5,)
    # Create generators
    train_generator_simple = DataGeneratorPytorch(
        spectrums=simple_training_spectra,
        tensorization_settings=tensorization_settings,
        selected_compound_pairs=scp_simple,
        batch_size=2,
        num_turns=20,
    )

    val_generator_simple = DataGeneratorPytorch(
        spectrums=simple_training_spectra,
        tensorization_settings=tensorization_settings,
        selected_compound_pairs=scp_simple,
        batch_size=2,
        num_turns=2,
        use_fixed_set=True,
    )

    # Create and train model
<<<<<<< HEAD
    model_simple = SiameseSpectralModel(tensorization_settings, train_binning_layer=False)
    losses, val_losses, collection_targets = train(model_simple, train_generator_simple,
                                                   val_generator=val_generator_simple,
                                                   num_epochs=25,
                                                   learning_rate=0.001, lambda_l1=0, lambda_l2=0,
                                                   progress_bar=False, early_stopping=False,
                                                   )

    assert len(losses) == len(val_losses) == 25
=======
    model_simple = SiameseSpectralModel(peak_inputs=1000, additional_inputs=0, train_binning_layer=False)
    history = train(
        model_simple, train_generator_simple,
        val_generator=val_generator_simple,
        num_epochs=25,
        learning_rate=0.001, lambda_l1=0, lambda_l2=0,
        progress_bar=False, early_stopping=False,
        )

    assert len(history["losses"]) == len(history["val_losses"]) == 25
>>>>>>> aa4822d6
    # Check if model trained to at least an OK result
    assert np.mean(history["losses"][-5:]) < 0.03, "Training was not succesfull!"
    # Check if bias in data is handled correctly
    assert (np.array(history["collection_targets"]) == 1).sum() == 500
    assert (np.array(history["collection_targets"]) < .2).sum() == 500<|MERGE_RESOLUTION|>--- conflicted
+++ resolved
@@ -107,28 +107,19 @@
     assert model.encoder.dense_layers[0][0].weight.shape[1] == 9901
 
     # Include dense binning layer
-<<<<<<< HEAD
-    model = SiameseSpectralModel(tensorization_settings)
-=======
-    model = SiameseSpectralModel(peak_inputs=9900, additional_inputs=1,
+    model = SiameseSpectralModel(tensorization_settings,
                                  train_binning_layer=True, group_size=20, output_per_group=1)
-                                 
->>>>>>> aa4822d6
+
 
     # Test forward pass
     spec_tensors, meta_tensors = tensorize_spectra(dummy_spectra, tensorization_settings)
     similarity_score = model(spec_tensors, spec_tensors, meta_tensors, meta_tensors)
     assert model.encoder.dense_layers[0][0].weight.shape[1] == 990
 
-<<<<<<< HEAD
     tensorisaton_settings = TensorizationSettings(mz_bin_width=0.1, )
     # Compare to no additional_metadata
-    model = SiameseSpectralModel(tensorisaton_settings)
-=======
-    # Compare to no metadata_vectorizer
-    model = SiameseSpectralModel(peak_inputs=9900, additional_inputs=0,
-                                 train_binning_layer=True, group_size=20, output_per_group=1)
->>>>>>> aa4822d6
+    model = SiameseSpectralModel(tensorisaton_settings, train_binning_layer=True, group_size=20, output_per_group=1)
+
 
     # Test forward pass
     spec_tensors, meta_tensors = tensorize_spectra(dummy_spectra, tensorisaton_settings)
@@ -164,18 +155,8 @@
     )
 
     # Create and train model
-<<<<<<< HEAD
+
     model_simple = SiameseSpectralModel(tensorization_settings, train_binning_layer=False)
-    losses, val_losses, collection_targets = train(model_simple, train_generator_simple,
-                                                   val_generator=val_generator_simple,
-                                                   num_epochs=25,
-                                                   learning_rate=0.001, lambda_l1=0, lambda_l2=0,
-                                                   progress_bar=False, early_stopping=False,
-                                                   )
-
-    assert len(losses) == len(val_losses) == 25
-=======
-    model_simple = SiameseSpectralModel(peak_inputs=1000, additional_inputs=0, train_binning_layer=False)
     history = train(
         model_simple, train_generator_simple,
         val_generator=val_generator_simple,
@@ -185,7 +166,6 @@
         )
 
     assert len(history["losses"]) == len(history["val_losses"]) == 25
->>>>>>> aa4822d6
     # Check if model trained to at least an OK result
     assert np.mean(history["losses"][-5:]) < 0.03, "Training was not succesfull!"
     # Check if bias in data is handled correctly
