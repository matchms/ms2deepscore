--- conflicted
+++ resolved
@@ -7,7 +7,6 @@
 
 ## [Unreleased]
 
-<<<<<<< HEAD
 ### Added
 - New plotting functions for benchmarking [#244](https://github.com/matchms/ms2deepscore/pull/244)
 
@@ -16,11 +15,10 @@
 - Removed automatic storing of benchmarking scores [#244](https://github.com/matchms/ms2deepscore/pull/244)
 - Integrated loss calculation for validation loss and plots [#244](https://github.com/matchms/ms2deepscore/pull/244)
 - Validation loss uses all spectrum pairs instead of only 1 spectrum per inchikey [#244](https://github.com/matchms/ms2deepscore/pull/244)
-=======
+
 ### removed
 - Removed version warning
 
->>>>>>> a820e2c2
 ## [2.2.0] - 2024-10-17
 
 ### Changed
