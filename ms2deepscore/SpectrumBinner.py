import json
from typing import List, Tuple
from tqdm import tqdm
from matchms.typing import SpectrumType

from .BinnedSpectrum import BinnedSpectrum
from .typing import BinnedSpectrumType
from .spectrum_binning_fixed import create_peak_list_fixed
from .spectrum_binning_fixed import set_d_bins_fixed
from .spectrum_binning_fixed import unique_peaks_fixed
from .utils import create_peak_dict
from ms2deepscore.MetadataFeatureGenerator import MetadataFeatureGenerator, load_from_json


class SpectrumBinner:
    """Create binned spectrum data and keep track of parameters.

    Converts input spectrums into :class:`~ms2deepscore.BinnedSpectrum` objects.
    Binning is here done using a fixed bin width defined by the *number_of_bins*
    as well as the range set by *mz_min* and *mz_max*.
    """

    def __init__(self, number_of_bins: int,
                 mz_max: float = 1000.0, mz_min: float = 10.0,
                 peak_scaling: float = 0.5, allowed_missing_percentage: float = 0.0,
                 additional_metadata: Tuple[MetadataFeatureGenerator, ...] = ()):
        """

        Parameters
        ----------
        number_of_bins
            Number of bins to represent spectrum.
        mz_max
            Upper bound of m/z to include in binned spectrum. Default is 1000.0.
        mz_min
            Lower bound of m/z to include in binned spectrum. Default is 10.0.
        peak_scaling
            Scale all peak intensities by power pf peak_scaling. Default is 0.5.
        allowed_missing_percentage:
            Set the maximum allowed percentage of the spectrum that may be unknown
            from the input model. This is measured as percentage of the weighted, unknown
            binned peaks compared to all peaks of the spectrum. Default is 0, which
            means no unknown binned peaks are allowed.
        additional_metadata:
            List of all metadata used/wanted in a BinnedSpectrum. Default is [].
        """
        # pylint: disable=too-many-arguments
        self.number_of_bins = number_of_bins
        assert mz_max > mz_min, "mz_max must be > mz_min"
        self.mz_max = mz_max
        self.mz_min = mz_min
        self.d_bins = set_d_bins_fixed(number_of_bins, mz_min=mz_min, mz_max=mz_max)
        self.peak_scaling = peak_scaling
        self.allowed_missing_percentage = allowed_missing_percentage
        self.peak_to_position = None
        self.known_bins = None
        self.additional_metadata = additional_metadata

    @classmethod
    def from_json(cls, json_str: str):
        """Create SpectrumBinner instance from json.

        Parameters
        ---------
        json_str
            Json string containing the dictionary to create a SpectrumBinner.
        """
        binner_dict = json.loads(json_str)
        spectrum_binner = cls(binner_dict["number_of_bins"],
                              binner_dict["mz_max"], binner_dict["mz_min"],
                              binner_dict["peak_scaling"],
                              binner_dict["allowed_missing_percentage"])
        if "additional_metadata" in binner_dict:
            spectrum_binner.additional_metadata = load_from_json(binner_dict["additional_metadata"])
        spectrum_binner.peak_to_position = {int(key): value for key, value in binner_dict["peak_to_position"].items()}
        spectrum_binner.known_bins = binner_dict["known_bins"]
        return spectrum_binner

    def fit_transform(self, spectrums: List[SpectrumType], progress_bar=True):
        """Transforms the input *spectrums* into binned spectrums as needed for
        MS2DeepScore.

        Includes creating a 'vocabulary' of bins that have peaks in spectrums,
        which is stored in SpectrumBinner.known_bins.
        Creates binned spectrums from input spectrums and returns them.

        Parameters
        ----------
        spectrums
            List of spectrums.
        progress_bar
            Show progress bar if set to True. Default is True.
        """
        print("Collect spectrum peaks...")
        peak_to_position, known_bins = unique_peaks_fixed(spectrums, self.d_bins, self.mz_max, self.mz_min)
        print(f"Calculated embedding dimension: {len(known_bins)}.")
        self.peak_to_position = peak_to_position
        self.known_bins = known_bins

        print("Convert spectrums to binned spectrums...")
        return self.transform(spectrums, progress_bar)

    def transform(self, input_spectrums: List[SpectrumType],
                  progress_bar=True) -> List[BinnedSpectrumType]:
        """Create binned spectrums from input spectrums.

        Parameters
        ----------
        input_spectrums
            List of spectrums.
        progress_bar
            Show progress bar if set to True. Default is True.

        Returns:
            List of binned spectrums created from input_spectrums.
        """
        peak_lists, missing_fractions = create_peak_list_fixed(input_spectrums,
                                                               self.peak_to_position,
                                                               self.d_bins,
                                                               mz_max=self.mz_max, mz_min=self.mz_min,
                                                               peak_scaling=self.peak_scaling,
                                                               progress_bar=progress_bar)
        spectrums_binned = []
        for i, peak_list in enumerate(tqdm(peak_lists,
                                           desc="Create BinnedSpectrum instances",
                                           disable=(not progress_bar))):
            assert 100*missing_fractions[i] <= self.allowed_missing_percentage, \
                f"{100*missing_fractions[i]:.2f} of weighted spectrum is unknown to the model."
<<<<<<< HEAD
            additional_metadata = {feature_generator.to_json(): feature_generator.generate_features(input_spectrums[i].metadata) for feature_generator in self.additional_metadata}
=======
            additional_metadata = \
                {feature_generator.to_json(): feature_generator.generate_features(input_spectrums[i].metadata)
                 for feature_generator in self.additional_metadata}
>>>>>>> 1a11ca79
            spectrum = BinnedSpectrum(binned_peaks=create_peak_dict(peak_list),
                                      metadata={"inchikey": input_spectrums[i].get("inchikey"), **additional_metadata})
            spectrums_binned.append(spectrum)
        return spectrums_binned

    def to_json(self):
        """Return SpectrumBinner instance as json dictionary."""
        dictionary = self.__dict__.copy()
        dictionary["additional_metadata"] = [feature.to_json() for feature in self.additional_metadata]
        return json.dumps(dictionary)<|MERGE_RESOLUTION|>--- conflicted
+++ resolved
@@ -126,13 +126,9 @@
                                            disable=(not progress_bar))):
             assert 100*missing_fractions[i] <= self.allowed_missing_percentage, \
                 f"{100*missing_fractions[i]:.2f} of weighted spectrum is unknown to the model."
-<<<<<<< HEAD
-            additional_metadata = {feature_generator.to_json(): feature_generator.generate_features(input_spectrums[i].metadata) for feature_generator in self.additional_metadata}
-=======
             additional_metadata = \
                 {feature_generator.to_json(): feature_generator.generate_features(input_spectrums[i].metadata)
                  for feature_generator in self.additional_metadata}
->>>>>>> 1a11ca79
             spectrum = BinnedSpectrum(binned_peaks=create_peak_dict(peak_list),
                                       metadata={"inchikey": input_spectrums[i].get("inchikey"), **additional_metadata})
             spectrums_binned.append(spectrum)
