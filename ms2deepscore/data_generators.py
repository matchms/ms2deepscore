""" Data generators for training/inference with siamese Keras model.
"""
import numpy as np
import pandas as pd
from typing import List
from tensorflow.keras.utils import Sequence
from ms2deepscore import BinnedSpectrum

# Set random seed for reproducibility
np.random.seed(42)


class DataGeneratorAllSpectrums(Sequence):
    """Generates data for training a siamese Keras model
    This generator will provide training data by picking each training spectrum
    listed in *spectrum_ids* num_turns times in every epoch and pairing it with a randomly chosen
    other spectrum that corresponds to a reference score as defined in same_prob_bins.
    """
    def __init__(self, spectrums_binned: List[BinnedSpectrum], spectrum_ids: list,
                 labels_df: pd.DataFrame, dim: int, **settings):
        """Generates data for training a siamese Keras model.
        Parameters
        ----------
        spectrums_binned
            List of BinnedSpectrum objects with the binned peak positions and intensities.
        spectrum_ids
            List of IDs from spectrums_binned to use for training.
        labels_df
            Pandas DataFrame with reference similarity scores (=labels) for compounds identified
            by inchikeys. Columns and index should be inchikeys, the value in a row x column
            depicting the similarity score for that pair. Must be symmetric
            (labels_df[i,j] == labels_df[j,i]) and column names should be identical to the index.
        dim
            Input vector dimension.
        As part of **settings, defaults for the following parameters can be set:
        batch_size
            Number of pairs per batch. Default=32.
        num_turns
            Number of pairs for each InChiKey during each epoch. Default=1.
        shuffle
            Set to True to shuffle IDs every epoch. Default=True
        ignore_equal_pairs
            Set to True to ignore pairs of two identical spectra. Default=True
        same_prob_bins
            List of tuples that define ranges of the true label to be trained with
            equal frequencies. Default is set to [(0, 0.5), (0.5, 1)], which means
            that pairs with scores <=0.5 will be picked as often as pairs with scores
            > 0.5.
        augment_removal_max
            Maximum fraction of peaks (if intensity < below augment_removal_intensity)
            to be removed randomly. Default is set to 0.2, which means that between
            0 and 20% of all peaks with intensities < augment_removal_intensity
            will be removed.
        augment_removal_intensity
            Specifying that only peaks with intensities < max_intensity will be removed.
        augment_intensity
            Change peak intensities by a random number between 0 and augment_intensity.
            Default=0.1, which means that intensities are multiplied by 1+- a random
            number within [0, 0.1].
        """
<<<<<<< HEAD
        self._validate_labels(labels_df)
=======
        assert score_array.shape[0] == score_array.shape[1] == len(inchikey_score_mapping), \
            f"Expected score_array of size {len(inchikey_score_mapping)}x{len(inchikey_score_mapping)}."

        # Set all other settings to input (or otherwise to defaults):
        self._set_generator_parameters(**settings)
>>>>>>> 0d80b9c0

        self.spectrums_binned = spectrums_binned
        self.spectrum_ids = spectrum_ids
<<<<<<< HEAD
        self.labels_df = self._exclude_nans_from_labels(labels_df)
=======
        self.inchikey_ids = self._exclude_nans(np.arange(score_array.shape[0]))
        assert isinstance(inchikey_score_mapping, np.ndarray), "Expect inchikey_score_mapping to be numpy array."
        self.inchikey_score_mapping = inchikey_score_mapping
>>>>>>> 0d80b9c0
        self.inchikeys_all = np.array([x.get("inchikey") for x in spectrums_binned])
        # TODO: add check if all inchikeys are present (should fail for missing ones)
        self.dim = dim

        self.on_epoch_end()

    @staticmethod
    def _validate_labels(labels_df: pd.DataFrame):
        if set(labels_df.index) != set(labels_df.columns):
            raise ValueError(f'index and columns of labels_df are not identical')

    def _set_generator_parameters(self, **settings):
        """Set parameter for data generator. Use below listed defaults unless other
        input is provided.

        Parameters
        ----------
        batch_size
            Number of pairs per batch. Default=32.
        num_turns
            Number of pairs for each InChiKey during each epoch. Default=1
        shuffle
            Set to True to shuffle IDs every epoch. Default=True
        ignore_equal_pairs
            Set to True to ignore pairs of two identical spectra. Default=True
        same_prob_bins
            List of tuples that define ranges of the true label to be trained with
            equal frequencies. Default is set to [(0, 0.5), (0.5, 1)], which means
            that pairs with scores <=0.5 will be picked as often as pairs with scores
            > 0.5.
        augment_removal_max
            Maximum fraction of peaks (if intensity < below augment_removal_intensity)
            to be removed randomly. Default is set to 0.2, which means that between
            0 and 20% of all peaks with intensities < augment_removal_intensity
            will be removed.
        augment_removal_intensity
            Specifying that only peaks with intensities < max_intensity will be removed.
        augment_intensity
            Change peak intensities by a random number between 0 and augment_intensity.
            Default=0.1, which means that intensities are multiplied by 1+- a random
            number within [0, 0.1].
        """
        defaults = dict(
            batch_size=32,
            num_turns=1,
            ignore_equal_pairs=True,
            shuffle=True,
            same_prob_bins=[(0, 0.5), (0.5, 1)],
            augment_removal_max= 0.3,
            augment_removal_intensity=0.2,
            augment_intensity=0.4,
        )

        # Set default parameters or replace by **settings input
        for key in defaults:
            if key in settings:
                print("The value for {} is set from {} (default) to {}".format(key, defaults[key],
                                                                              settings[key]))
            else:
                settings[key] = defaults[key]
        assert 0.0 <= settings["augment_removal_max"] <= 1.0, "Expected value within [0,1]"
        assert 0.0 <= settings["augment_removal_intensity"] <= 1.0, "Expected value within [0,1]"
        self.settings = settings

    def __len__(self):
        """Denotes the number of batches per epoch"""
        # TODO: this means we don't see all data every epoch, because the last half-empty batch
        #  is omitted. I guess that is expected behavior? --> Yes, with the shuffling in each epoch that seem OK to me (and makes the code easier).
        return int(self.settings["num_turns"]) * int(np.floor(len(self.spectrum_ids) / self.settings["batch_size"]))

    def __getitem__(self, index):
        """Generate one batch of data"""
        # Go through all indexes
        indexes_spectrums = self.indexes[index*self.settings["batch_size"]:(index+1)*self.settings["batch_size"]]

        # Select subset of IDs
        # TODO: Filter out function: select_batch_ids
        spectrum_inchikeys_batch = []
        same_prob_bins = self.settings["same_prob_bins"]
        for index in indexes_spectrums:
            spectrum_id1 = self.spectrum_ids[index]
            inchikey1 = self.inchikeys_all[spectrum_id1]

            # Randomly pick the desired target score range and pick matching ID
            target_score_range = same_prob_bins[np.random.choice(np.arange(len(same_prob_bins)))]
            inchikey2 = self._find_match_in_range(inchikey1, target_score_range)
            spectrum_id2 = np.random.choice(np.where(self.inchikeys_all == inchikey2)[0])

            spectrum_inchikeys_batch.append([(spectrum_id1, inchikey1), (spectrum_id2, inchikey2)])

        # Generate data
        X, y = self.__data_generation(spectrum_inchikeys_batch)

        return X, y

    def on_epoch_end(self):
        """Updates indexes after each epoch"""
        self.indexes = np.tile(np.arange(len(self.spectrum_ids)), int(self.settings["num_turns"]))
        if self.settings["shuffle"] == True:
            np.random.shuffle(self.indexes)

    @staticmethod
    def _exclude_nans_from_labels(labels_df: pd.DataFrame):
        """Exclude nans in tanimoto score labels, exclude columns and rows if there is any NaN
        value"""
        clean_df = labels_df.dropna(axis='rows')  # drop rows with any NaN
        clean_df = clean_df[clean_df.index]  # drop corresponding columns
        n_dropped = len(labels_df) - len(clean_df)
        if n_dropped > 0:
            print(f"{n_dropped} nans among {len(labels_df)} labels will be excluded.")
        return clean_df

    def _find_match_in_range(self, inchikey1, target_score_range, max_range=0.4):
        """Randomly pick ID for a pair with inchikey_id1 that has a score in
        target_score_range. When no such score exists, iteratively widen the range
        in steps of 0.1 until a max of max_range. If still no match is found take
        a random ID.
        Parameters
        ----------
        inchikey1
            Inchikey to be paired up with another compound within target_score_range.
        target_score_range
            lower and upper bound of label (score) to find an ID of.
        """
        # Part 1 - find match within range (or expand range iteratively)
        extend_range = 0
        low, high = target_score_range
        inchikey2 = None
        while extend_range < max_range:
<<<<<<< HEAD
            print(inchikey1)
            matching_inchikeys = self.labels_df.index[
                (self.labels_df[inchikey1] > low - extend_range)
                & (self.labels_df[inchikey1] <= high + extend_range)]
=======
            idx = np.where((self.score_array[inchikey_id1, self.inchikey_ids] > low - extend_range)
                           & (self.score_array[inchikey_id1, self.inchikey_ids] <= high + extend_range))[0]
>>>>>>> 0d80b9c0
            if self.settings["ignore_equal_pairs"]:
                matching_inchikeys = matching_inchikeys[matching_inchikeys != inchikey1]
            if len(matching_inchikeys) > 0:
                inchikey2 = np.random.choice(matching_inchikeys)
                break
            extend_range += 0.1

        # Part 2 - if still no match is found take the inchikey that has highest similarity score
        # with inchikey1
        # TODO: Why are we taking the highest score here? Shouldn't we take the one that is closest
        #  to the center of the bin?
        if not inchikey2:
            inchikey2 = self.labels_df[inchikey1][self.labels_df.index != inchikey1].idxmax()

        return inchikey2

    def _data_augmentation(self, spectrum_binned):
        """Data augmentation.
        Parameters
        ----------
        spectrum_binned
            Dictionary with the binned peak positions and intensities.
        """
        idx = np.array([int(x) for x in spectrum_binned.keys()])
        values = np.array([x for x in spectrum_binned.values()])
        if self.settings["augment_removal_max"] or self.settings["augment_removal_intensity"]:
            # TODO: Factor out function with documentation + example?
            indices_select = np.where(values < self.settings["augment_removal_max"])[0]
            removal_part = np.random.random(1) * self.settings["augment_removal_max"]
            indices_select = np.random.choice(indices_select,
                                              int(np.ceil((1 - removal_part)*len(indices_select))))
            indices = np.concatenate((indices_select,
                                      np.where(values >= self.settings["augment_removal_intensity"])[0]))
            if len(indices) > 0:
                idx = idx[indices]
                values = values[indices]
        if self.settings["augment_intensity"]:
            # TODO: Factor out function with documentation + example?
            values = (1 - self.settings["augment_intensity"] * 2 * (np.random.random(values.shape) - 0.5)) * values
        return idx, values

    def __data_generation(self, spectrum_inchikey_ids_batch):
        """Generates data containing batch_size samples"""
        # Initialization
        X = [np.zeros((self.settings["batch_size"], self.dim)) for i in range(2)]
        y = np.zeros((self.settings["batch_size"],))

        # Generate data
        for i_batch, pair in enumerate(spectrum_inchikey_ids_batch):
            for i_pair, spectrum_inchikey in enumerate(pair):
                idx, values = self._data_augmentation(self.spectrums_binned[spectrum_inchikey[0]].binned_peaks)
                X[i_pair][i_batch, idx] = values

            y[i_batch] = self.labels_df[pair[0][1]][pair[1][1]]

        return X, y


class DataGeneratorAllInchikeys(DataGeneratorAllSpectrums):
    """Generates data for training a siamese Keras model
    This generator will provide training data by picking each training InchiKey
    listed in *inchikeys* num_turns times in every epoch. It will then randomly
    pick one the spectra corresponding to this InchiKey (if multiple) and pair it
    with a randomly chosen other spectrum that corresponds to a reference score
    as defined in same_prob_bins.
    """
    def __init__(self, spectrums_binned: List[BinnedSpectrum], selected_inchikeys: list,
                 labels_df: pd.DataFrame, dim: int, **settings):
        """Generates data for training a siamese Keras model.
        Parameters
        ----------
        spectrums_binned
            List of BinnedSpectrum objects with the binned peak positions and intensities.
        labels_df
            Pandas DataFrame with reference similarity scores (=labels) for compounds identified
            by inchikeys. Columns and index should be inchikeys, the value in a row x column
            depicting the similarity score for that pair. Must be symmetric
            (labels_df[i,j] == labels_df[j,i]) and column names should be identical to the index.
        selected_inchikeys
            List of inchikeys to use for training.
        dim
            Input vector dimension.
        As part of **settings, defaults for the following parameters can be set:
        batch_size
            Number of pairs per batch. Default=32.
        num_turns
            Number of pairs for each InChiKey during each epoch. Default=1
        shuffle
            Set to True to shuffle IDs every epoch. Default=True
        ignore_equal_pairs
            Set to True to ignore pairs of two identical spectra. Default=True
        same_prob_bins
            List of tuples that define ranges of the true label to be trained with
            equal frequencies. Default is set to [(0, 0.5), (0.5, 1)], which means
            that pairs with scores <=0.5 will be picked as often as pairs with scores
            > 0.5.
        augment_removal_max
            Maximum fraction of peaks (if intensity < below augment_removal_intensity)
            to be removed randomly. Default is set to 0.2, which means that between
            0 and 20% of all peaks with intensities < augment_removal_intensity
            will be removed.
        augment_removal_intensity
            Specifying that only peaks with intensities < max_intensity will be removed.
        augment_intensity
            Change peak intensities by a random number between 0 and augment_intensity.
            Default=0.1, which means that intensities are multiplied by 1+- a random
            number within [0, 0.1].
        """
<<<<<<< HEAD
        self._validate_labels(labels_df)
        self.spectrums_binned = spectrums_binned
        # TODO: use inchikeys to select labels
        self.labels_df = self._exclude_nans_from_labels(labels_df)
        self.labels_df = self._data_selection(labels_df, selected_inchikeys)
=======
        assert score_array.shape[0] == score_array.shape[1] == len(inchikey_score_mapping), \
            f"Expected score_array of size {len(inchikey_score_mapping)}x{len(inchikey_score_mapping)}."

        # Set all other settings to input (or otherwise to defaults):
        self._set_generator_parameters(**settings)

        self.spectrums_binned = spectrums_binned
        self.score_array = score_array
        self.inchikey_ids = self._exclude_nans(inchikey_ids)
        assert isinstance(inchikey_score_mapping, np.ndarray), "Expect inchikey_score_mapping to be numpy array."
        self.inchikey_score_mapping = inchikey_score_mapping
>>>>>>> 0d80b9c0
        self.inchikeys_all = np.array([x.get("inchikey") for x in spectrums_binned])
        # TODO: add check if all inchikeys are present (should fail for missing ones)
        self.dim = dim

        self._set_generator_parameters(**settings)
        self.on_epoch_end()

    def _set_generator_parameters(self, **settings):
        """Set parameter for data generator. Use below listed defaults unless other
        input is provided.

        Parameters
        ----------
        batch_size
            Number of pairs per batch. Default=32.
        num_turns
            Number of pairs for each InChiKey during each epoch. Default=1
        shuffle
            Set to True to shuffle IDs every epoch. Default=True
        ignore_equal_pairs
            Set to True to ignore pairs of two identical spectra. Default=True
        same_prob_bins
            List of tuples that define ranges of the true label to be trained with
            equal frequencies. Default is set to [(0, 0.5), (0.5, 1)], which means
            that pairs with scores <=0.5 will be picked as often as pairs with scores
            > 0.5.
        augment_removal_max
            Maximum fraction of peaks (if intensity < below augment_removal_intensity)
            to be removed randomly. Default is set to 0.2, which means that between
            0 and 20% of all peaks with intensities < augment_removal_intensity
            will be removed.
        augment_removal_intensity
            Specifying that only peaks with intensities < max_intensity will be removed.
        augment_intensity
            Change peak intensities by a random number between 0 and augment_intensity.
            Default=0.1, which means that intensities are multiplied by 1+- a random
            number within [0, 0.1].
        """
        defaults = dict(
            batch_size=32,
            num_turns=1,
            ignore_equal_pairs=True,
            shuffle=True,
            same_prob_bins=[(0, 0.5), (0.5, 1)],
            augment_removal_max= 0.3,
            augment_removal_intensity=0.2,
            augment_intensity=0.4,
        )

        # Set default parameters or replace by **settings input
        for key in defaults:
            if key in settings:
                print("The value for {} is set from {} (default) to {}".format(key, defaults[key],
                                                                              settings[key]))
            else:
                settings[key] = defaults[key]
        assert 0.0 <= settings["augment_removal_max"] <= 1.0, "Expected value within [0,1]"
        assert 0.0 <= settings["augment_removal_intensity"] <= 1.0, "Expected value within [0,1]"
        self.settings = settings

    def __len__(self):
        """Denotes the number of batches per epoch"""
        # TODO: this means we don't see all data every epoch, because the last half-empty batch
        #  is omitted. I guess that is expected behavior? --> Yes, with the shuffling in each epoch that seem OK to me (and makes the code easier).
        return int(self.settings["num_turns"]) * int(np.floor(len(self.labels_df) / self.settings[
            "batch_size"]))

    def __getitem__(self, index):
        """Generate one batch of data"""
        # Go through all indexes
        indexes_inchikeys = self.indexes[index*self.settings["batch_size"]:(index+1)*self.settings["batch_size"]]

        # Select subset of IDs
        # TODO: Filter out function: select_batch_ids
        inchikeys_batch = []
        same_prob_bins = self.settings["same_prob_bins"]
        for index in indexes_inchikeys:
            inchikey1 = self.labels_df.index[index]
            # Randomly pick the desired target score range and pick matching ID
            target_score_range = same_prob_bins[np.random.choice(np.arange(len(same_prob_bins)))]
            inchikey2 = self._find_match_in_range(inchikey1, target_score_range)

            inchikeys_batch.append((inchikey1, inchikey2))

        # Generate data
        X, y = self.__data_generation(inchikeys_batch)

        return X, y

    @staticmethod
    def _data_selection(labels_df, selected_inchikeys):
        """
        Select labeled data to generate from based on `selected_inchikeys`
        """
        return labels_df.loc[selected_inchikeys, selected_inchikeys]

    def on_epoch_end(self):
        """Updates indexes after each epoch"""
        self.indexes = np.tile(np.arange(len(self.labels_df)), int(self.settings["num_turns"]))
        if self.settings["shuffle"] == True:
            np.random.shuffle(self.indexes)

<<<<<<< HEAD
=======
    def __find_match_in_range(self, inchikey_id1, target_score_range, max_range=0.4):
        """Randomly pick ID for a pair with inchikey_id1 that has a score in
        target_score_range. When no such score exists, iteratively widen the range
        in steps of 0.1 until a max of max_range. If still no match is found take
        a random ID.
        Parameters
        ----------
        inchikey_id1
            ID of inchikey to be paired up with another compound within target_score_range.
        target_score_range
            lower and upper bound of label (score) to find an ID of.
        """
        # Part 1 - find match within range (or expand range iteratively)
        extend_range = 0
        low, high = target_score_range
        while extend_range < max_range:
            idx = np.where((self.score_array[inchikey_id1, self.inchikey_ids] > low - extend_range)
                           & (self.score_array[inchikey_id1, self.inchikey_ids] <= high + extend_range))[0]
            if self.settings["ignore_equal_pairs"]:
                idx = idx[idx != inchikey_id1]
            if len(idx) > 0:
                inchikey_id2 = self.inchikey_ids[np.random.choice(idx)]
                break
            extend_range += 0.1

        # Part 2 - if still no match is found take the 2nd-highest score ID
        if len(idx) == 0:
            second_highest_id = self.score_array[inchikey_id1, np.array([x for x in self.inchikey_ids if x != inchikey_id1])].argmax()
            if second_highest_id > inchikey_id1:
                second_highest_id += 1
            inchikey_id2 = self.inchikey_ids[second_highest_id]

        return inchikey_id2

>>>>>>> 0d80b9c0
    def __data_generation(self, inchikey_ids_batch):
        """Generates data containing batch_size samples"""
        # Initialization
        X = [np.zeros((self.settings["batch_size"], self.dim)) for i in range(2)]
        y = np.zeros((self.settings["batch_size"],))

        # Generate data
        for i_batch, pair in enumerate(inchikey_ids_batch):
            for i_pair, inchikey in enumerate(pair):
                spectrum_id = np.random.choice(np.where(self.inchikeys_all == inchikey)[0])
                idx, values = self._data_augmentation(self.spectrums_binned[spectrum_id].binned_peaks)
                X[i_pair][i_batch, idx] = values

            y[i_batch] = self.labels_df[pair[0]][pair[1]]

        return X, y<|MERGE_RESOLUTION|>--- conflicted
+++ resolved
@@ -58,25 +58,13 @@
             Default=0.1, which means that intensities are multiplied by 1+- a random
             number within [0, 0.1].
         """
-<<<<<<< HEAD
         self._validate_labels(labels_df)
-=======
-        assert score_array.shape[0] == score_array.shape[1] == len(inchikey_score_mapping), \
-            f"Expected score_array of size {len(inchikey_score_mapping)}x{len(inchikey_score_mapping)}."
 
         # Set all other settings to input (or otherwise to defaults):
         self._set_generator_parameters(**settings)
->>>>>>> 0d80b9c0
-
         self.spectrums_binned = spectrums_binned
         self.spectrum_ids = spectrum_ids
-<<<<<<< HEAD
         self.labels_df = self._exclude_nans_from_labels(labels_df)
-=======
-        self.inchikey_ids = self._exclude_nans(np.arange(score_array.shape[0]))
-        assert isinstance(inchikey_score_mapping, np.ndarray), "Expect inchikey_score_mapping to be numpy array."
-        self.inchikey_score_mapping = inchikey_score_mapping
->>>>>>> 0d80b9c0
         self.inchikeys_all = np.array([x.get("inchikey") for x in spectrums_binned])
         # TODO: add check if all inchikeys are present (should fail for missing ones)
         self.dim = dim
@@ -206,15 +194,9 @@
         low, high = target_score_range
         inchikey2 = None
         while extend_range < max_range:
-<<<<<<< HEAD
-            print(inchikey1)
             matching_inchikeys = self.labels_df.index[
                 (self.labels_df[inchikey1] > low - extend_range)
                 & (self.labels_df[inchikey1] <= high + extend_range)]
-=======
-            idx = np.where((self.score_array[inchikey_id1, self.inchikey_ids] > low - extend_range)
-                           & (self.score_array[inchikey_id1, self.inchikey_ids] <= high + extend_range))[0]
->>>>>>> 0d80b9c0
             if self.settings["ignore_equal_pairs"]:
                 matching_inchikeys = matching_inchikeys[matching_inchikeys != inchikey1]
             if len(matching_inchikeys) > 0:
@@ -323,25 +305,13 @@
             Default=0.1, which means that intensities are multiplied by 1+- a random
             number within [0, 0.1].
         """
-<<<<<<< HEAD
         self._validate_labels(labels_df)
+
+        # Set all other settings to input (or otherwise to defaults):
+        self._set_generator_parameters(**settings)
         self.spectrums_binned = spectrums_binned
-        # TODO: use inchikeys to select labels
         self.labels_df = self._exclude_nans_from_labels(labels_df)
         self.labels_df = self._data_selection(labels_df, selected_inchikeys)
-=======
-        assert score_array.shape[0] == score_array.shape[1] == len(inchikey_score_mapping), \
-            f"Expected score_array of size {len(inchikey_score_mapping)}x{len(inchikey_score_mapping)}."
-
-        # Set all other settings to input (or otherwise to defaults):
-        self._set_generator_parameters(**settings)
-
-        self.spectrums_binned = spectrums_binned
-        self.score_array = score_array
-        self.inchikey_ids = self._exclude_nans(inchikey_ids)
-        assert isinstance(inchikey_score_mapping, np.ndarray), "Expect inchikey_score_mapping to be numpy array."
-        self.inchikey_score_mapping = inchikey_score_mapping
->>>>>>> 0d80b9c0
         self.inchikeys_all = np.array([x.get("inchikey") for x in spectrums_binned])
         # TODO: add check if all inchikeys are present (should fail for missing ones)
         self.dim = dim
@@ -444,43 +414,6 @@
         if self.settings["shuffle"] == True:
             np.random.shuffle(self.indexes)
 
-<<<<<<< HEAD
-=======
-    def __find_match_in_range(self, inchikey_id1, target_score_range, max_range=0.4):
-        """Randomly pick ID for a pair with inchikey_id1 that has a score in
-        target_score_range. When no such score exists, iteratively widen the range
-        in steps of 0.1 until a max of max_range. If still no match is found take
-        a random ID.
-        Parameters
-        ----------
-        inchikey_id1
-            ID of inchikey to be paired up with another compound within target_score_range.
-        target_score_range
-            lower and upper bound of label (score) to find an ID of.
-        """
-        # Part 1 - find match within range (or expand range iteratively)
-        extend_range = 0
-        low, high = target_score_range
-        while extend_range < max_range:
-            idx = np.where((self.score_array[inchikey_id1, self.inchikey_ids] > low - extend_range)
-                           & (self.score_array[inchikey_id1, self.inchikey_ids] <= high + extend_range))[0]
-            if self.settings["ignore_equal_pairs"]:
-                idx = idx[idx != inchikey_id1]
-            if len(idx) > 0:
-                inchikey_id2 = self.inchikey_ids[np.random.choice(idx)]
-                break
-            extend_range += 0.1
-
-        # Part 2 - if still no match is found take the 2nd-highest score ID
-        if len(idx) == 0:
-            second_highest_id = self.score_array[inchikey_id1, np.array([x for x in self.inchikey_ids if x != inchikey_id1])].argmax()
-            if second_highest_id > inchikey_id1:
-                second_highest_id += 1
-            inchikey_id2 = self.inchikey_ids[second_highest_id]
-
-        return inchikey_id2
-
->>>>>>> 0d80b9c0
     def __data_generation(self, inchikey_ids_batch):
         """Generates data containing batch_size samples"""
         # Initialization
