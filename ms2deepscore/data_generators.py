--- conflicted
+++ resolved
@@ -12,10 +12,6 @@
 
 class DataGeneratorAllSpectrums(Sequence):
     """Generates data for training a siamese Keras model
-<<<<<<< HEAD
-
-=======
->>>>>>> 0d80b9c0
     This generator will provide training data by picking each training spectrum
     listed in *spectrum_ids* num_turns times in every epoch and pairing it with a randomly chosen
     other spectrum that corresponds to a reference score as defined in same_prob_bins.
@@ -39,10 +35,6 @@
             in scores_array.
         dim
             Input vector dimension.
-<<<<<<< HEAD
-
-=======
->>>>>>> 0d80b9c0
         As part of **settings, defaults for the following parameters can be set:
         batch_size
             Number of pairs per batch. Default=32.
@@ -264,10 +256,6 @@
 
 class DataGeneratorAllInchikeys(DataGeneratorAllSpectrums):
     """Generates data for training a siamese Keras model
-<<<<<<< HEAD
-
-=======
->>>>>>> 0d80b9c0
     This generator will provide training data by picking each training InchiKey
     listed in *inchikey_ids* num_turns times in every epoch. It will then randomly
     pick one the spectra corresponding to this InchiKey (if multiple) and pair it
@@ -293,10 +281,6 @@
             in scores_array.
         dim
             Input vector dimension.
-<<<<<<< HEAD
-
-=======
->>>>>>> 0d80b9c0
         As part of **settings, defaults for the following parameters can be set:
         batch_size
             Number of pairs per batch. Default=32.
@@ -325,11 +309,6 @@
         """
         assert score_array.shape[0] == score_array.shape[1] == len(inchikey_score_mapping), \
             f"Expected score_array of size {len(inchikey_score_mapping)}x{len(inchikey_score_mapping)}."
-<<<<<<< HEAD
-        self.spectrums_binned = spectrums_binned
-        self.score_array = score_array
-        self.inchikey_ids = self._exclude_nans(inchikey_ids)
-=======
 
         # Set all other settings to input (or otherwise to defaults):
         self._set_generator_parameters(**settings)
@@ -338,7 +317,6 @@
         self.score_array = score_array
         self.inchikey_ids = self._exclude_nans(inchikey_ids)
         assert isinstance(inchikey_score_mapping, np.ndarray), "Expect inchikey_score_mapping to be numpy array."
->>>>>>> 0d80b9c0
         self.inchikey_score_mapping = inchikey_score_mapping
         self.inchikeys_all = np.array([x.get("inchikey") for x in spectrums_binned])
         # TODO: add check if all inchikeys are present (should fail for missing ones)
@@ -346,8 +324,6 @@
 
         self._set_generator_parameters(**settings)
         self.on_epoch_end()
-<<<<<<< HEAD
-=======
 
     def _set_generator_parameters(self, **settings):
         """Set parameter for data generator. Use below listed defaults unless other
@@ -401,7 +377,6 @@
         assert 0.0 <= settings["augment_removal_max"] <= 1.0, "Expected value within [0,1]"
         assert 0.0 <= settings["augment_removal_intensity"] <= 1.0, "Expected value within [0,1]"
         self.settings = settings
->>>>>>> 0d80b9c0
 
     def __len__(self):
         """Denotes the number of batches per epoch"""
