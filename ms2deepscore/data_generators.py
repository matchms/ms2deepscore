--- conflicted
+++ resolved
@@ -161,20 +161,6 @@
             Array of additional values to be used in training for e.g. ["precursor_mz", "parent_mass"]
         """
         defaults = {
-<<<<<<< HEAD
-            batch_size=32,
-            num_turns=1,
-            ignore_equal_pairs=True,
-            shuffle=True,
-            same_prob_bins=[(0, 0.5), (0.5, 1)],
-            augment_removal_max=0.3,
-            augment_removal_intensity=0.2,
-            augment_intensity=0.4,
-            augment_noise_max=10,
-            augment_noise_intensity=0.01,
-            use_fixed_set=False,
-            additional_input=[]
-=======
             "batch_size": 32,
             "num_turns": 1,
             "ignore_equal_pairs": True,
@@ -187,7 +173,6 @@
             "augment_noise_intensity": 0.01,
             "use_fixed_set": False,
             "additional_input": []
->>>>>>> 228025ee
         }
 
         # Set default parameters or replace by **settings input
