import numpy as np
from matchms.similarity.vector_similarity_functions import \
    cosine_similarity_matrix
<<<<<<< HEAD
from ms2deepscore.benchmarking.calculate_scores_for_validation import \
    get_tanimoto_score_between_spectra
from ms2deepscore.benchmarking.select_spectrum_pairs_for_visualization import \
    remove_diagonal
from ms2deepscore.models.loss_functions import bin_dependent_losses
from ms2deepscore.models.SiameseSpectralModel import (SiameseSpectralModel,
                                                      compute_embedding_array)
=======
from ms2deepscore.benchmarking.calculate_scores_for_validation import get_tanimoto_score_between_spectra
from ms2deepscore.models.loss_functions import bin_dependent_losses
from ms2deepscore.models import (SiameseSpectralModel,
                                 compute_embedding_array)
from ms2deepscore.benchmarking.select_spectrum_pairs_for_visualization import remove_diagonal
>>>>>>> e277ac32


class ValidationLossCalculator:
    def __init__(self,
                 val_spectrums,
                 score_bins=np.array([(x / 10, x / 10 + 0.1) for x in range(0, 10)]),
                 random_seed=42):
        self.val_spectrums = select_one_spectrum_per_inchikey(val_spectrums, random_seed)
        tanimoto_scores = get_tanimoto_score_between_spectra(self.val_spectrums, self.val_spectrums)
        # Remove comparisons against themselves
        self.target_scores = remove_diagonal(tanimoto_scores)
        self.score_bins = score_bins

    def compute_binned_validation_loss(self,
                                       model: SiameseSpectralModel,
                                       loss_types):
        """Benchmark the model against a validation set.
        """
        embeddings = compute_embedding_array(model, self.val_spectrums)
        ms2ds_scores = cosine_similarity_matrix(embeddings, embeddings)
        _, _, losses = bin_dependent_losses(remove_diagonal(ms2ds_scores),
                                            self.target_scores,
                                            self.score_bins,
                                            loss_types=loss_types
                                            )
        average_losses = {}
        for loss_type in loss_types:
            average_losses[loss_type] = np.mean(losses[loss_type])
        return average_losses


def select_one_spectrum_per_inchikey(spectra,
                                     random_seed):
    inchikeys14_array = np.array([s.get("inchikey")[:14] for s in spectra])
    unique_inchikeys = np.unique(inchikeys14_array)
    np.random.seed(random_seed)
    selected_spectra = []
    for inchikey in unique_inchikeys:
        matching_spectra_idx = np.where(inchikeys14_array == inchikey)[0]
        specrum_id = np.random.choice(matching_spectra_idx)
        selected_spectra.append(spectra[specrum_id])
    return selected_spectra<|MERGE_RESOLUTION|>--- conflicted
+++ resolved
@@ -1,7 +1,6 @@
 import numpy as np
 from matchms.similarity.vector_similarity_functions import \
     cosine_similarity_matrix
-<<<<<<< HEAD
 from ms2deepscore.benchmarking.calculate_scores_for_validation import \
     get_tanimoto_score_between_spectra
 from ms2deepscore.benchmarking.select_spectrum_pairs_for_visualization import \
@@ -9,13 +8,7 @@
 from ms2deepscore.models.loss_functions import bin_dependent_losses
 from ms2deepscore.models.SiameseSpectralModel import (SiameseSpectralModel,
                                                       compute_embedding_array)
-=======
-from ms2deepscore.benchmarking.calculate_scores_for_validation import get_tanimoto_score_between_spectra
-from ms2deepscore.models.loss_functions import bin_dependent_losses
-from ms2deepscore.models import (SiameseSpectralModel,
-                                 compute_embedding_array)
-from ms2deepscore.benchmarking.select_spectrum_pairs_for_visualization import remove_diagonal
->>>>>>> e277ac32
+
 
 
 class ValidationLossCalculator:
