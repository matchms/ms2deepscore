--- conflicted
+++ resolved
@@ -115,10 +115,7 @@
         else:
             query_vectors = self.calculate_vectors(queries)
 
-<<<<<<< HEAD
-        ms2ds_similarity = cosine_similarity_matrix(reference_vectors,
-                                                    query_vectors)
-
+        ms2ds_similarity = cosine_similarity_matrix(reference_vectors, query_vectors)
         return ms2ds_similarity
 
     def calculate_vectors(self, spectrum_list: List[Spectrum]) -> np.ndarray:
@@ -130,36 +127,13 @@
             List of spectra for which the vector should be calculated
         """
         n_rows = len(spectrum_list)
-        reference_vectors = np.empty((n_rows, self.output_vector_dim),
-                                     dtype="float")
-        binned_spectrums = self.model.spectrum_binner.transform(spectrum_list)
+        reference_vectors = np.empty((n_rows, self.output_vector_dim), dtype="float")
+        binned_spectrums = self.model.spectrum_binner.transform(spectrum_list,
+                                                                progress_bar=self.progress_bar)
         for index_reference, reference in enumerate(
                 tqdm(binned_spectrums,
                      desc='Calculating vectors of reference spectrums',
-                     disable=self.disable_progress_bar)):
-            reference_vectors[index_reference,
-                              0:self.output_vector_dim] = \
+                     disable=(not self.progress_bar))):
+            reference_vectors[index_reference, 0:self.output_vector_dim] = \
                 self.model.base.predict(self._create_input_vector(reference))
-        return reference_vectors
-=======
-        # Convert to binned spectrums
-        binned_references = self.model.spectrum_binner.transform(references, progress_bar=self.progress_bar)
-        binned_queries = self.model.spectrum_binner.transform(queries, progress_bar=self.progress_bar)
-
-        for index_reference, reference in enumerate(tqdm(binned_references,
-                                                         desc='Calculating vectors of reference spectrums',
-                                                         disable=(not self.progress_bar))):
-            reference_vectors[index_reference,
-                              0:self.output_vector_dim] = self.model.base.predict(self._create_input_vector(reference))
-        n_cols = len(queries)
-        query_vectors = np.empty((n_cols, self.output_vector_dim), dtype="float")
-        for index_query, query in enumerate(tqdm(binned_queries,
-                                                 desc='Calculating vectors of query spectrums',
-                                                 disable=(not self.progress_bar))):
-            query_vectors[index_query,
-                          0:self.output_vector_dim] = self.model.base.predict(self._create_input_vector(query))
-
-        ms2ds_similarity = cosine_similarity_matrix(reference_vectors, query_vectors)
-
-        return ms2ds_similarity
->>>>>>> de9dd81a
+        return reference_vectors