--- conflicted
+++ resolved
@@ -91,12 +91,6 @@
     # pylint: disable=too-many-locals
     if predictions.shape != true_values.shape:
         raise ValueError("Expected true values and predictions to have the same shape")
-<<<<<<< HEAD
-    if ref_score_bins[-1][1] <= 1:
-        raise ValueError("Expected the highest bin to be smaller or equal to one, "
-                         "since tanimoto scores cannot be higher than one")
-=======
->>>>>>> e277ac32
     bin_content = []
     losses = {"bin": []}
     for loss_type in loss_types:
