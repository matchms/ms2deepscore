--- conflicted
+++ resolved
@@ -364,10 +364,7 @@
         ["mse", nn.MSELoss()],
         ["rmse", rmse_loss],
         ["risk_mae", risk_aware_mae]
-<<<<<<< HEAD
-=======
         ["risk_mse", risk_aware_mse]
->>>>>>> 50e59503
     ])[loss_type]
 
 
